{-# LANGUAGE OverloadedStrings #-}
{-# LANGUAGE LambdaCase #-}
{-# LANGUAGE RecursiveDo #-}
module Nix.Eval where

import           Control.Applicative
import           Control.Arrow
import           Control.Monad hiding (mapM, sequence)
import           Data.Fix
import           Data.Foldable (foldl')
import qualified Data.Map as Map
import           Data.Text (Text)
import qualified Data.Text as Text
import           Data.Traversable as T
import           Nix.Types
import           Prelude hiding (mapM, sequence)

buildArgument :: Formals (NValue m) -> NValue m -> NValue m
buildArgument paramSpec arg = either error (Fix . NVSet) $ case paramSpec of
    FormalName name -> return $ Map.singleton name arg
    FormalSet s Nothing -> lookupParamSet s
    FormalSet s (Just name) -> Map.insert name arg <$> lookupParamSet s
  where
    go env k def = maybe (Left err) return $ Map.lookup k env <|> def
      where err = "Could not find " ++ show k

    lookupParamSet fps = case fps of
      FixedParamSet s -> case arg of
        Fix (NVSet env) -> Map.traverseWithKey (go env) s
        _               -> Left "Unexpected function environment"
      _ -> error "Can't yet handle variadic param sets"

evalExpr :: Monad m => NExpr -> NValue m -> m (NValue m)
evalExpr = cata phi
  where
    phi (NSym var) = \env -> case env of
      Fix (NVSet s) -> maybe err return $ Map.lookup var s
      _ -> error "invalid evaluation environment"
     where err = error ("Undefined variable: " ++ show var)
    phi (NConstant x) = const $ return $ Fix $ NVConstant x
    phi (NStr str) = fmap (Fix . NVStr) . flip evalString str

    phi (NOper x) = \env -> case x of
      NUnary op arg -> arg env >>= \case
        Fix (NVConstant c) -> pure $ Fix $ NVConstant $ case (op, c) of
          (NNeg, NInt  i) -> NInt  (-i)
          (NNot, NBool b) -> NBool (not b)
          _               -> error $ "unsupported argument type for unary operator " ++ show op
        _ -> error $ "argument to unary operator must evaluate to an atomic type"
      NBinary op larg rarg -> do
        lval <- larg env
        rval <- rarg env
        case (lval, rval) of
         (Fix (NVConstant lc), Fix (NVConstant rc)) -> pure $ Fix $ NVConstant $ case (op, lc, rc) of
           (NEq,  l, r) -> NBool $ l == r
           (NNEq, l, r) -> NBool $ l /= r
           (NLt,  l, r) -> NBool $ l <  r
           (NLte, l, r) -> NBool $ l <= r
           (NGt,  l, r) -> NBool $ l >  r
           (NGte, l, r) -> NBool $ l >= r
           (NAnd,  NBool l, NBool r) -> NBool $ l && r
           (NOr,   NBool l, NBool r) -> NBool $ l || r
           (NImpl, NBool l, NBool r) -> NBool $ not l || r
           (NPlus,  NInt l, NInt r) -> NInt $ l + r
           (NMinus, NInt l, NInt r) -> NInt $ l - r
           (NMult,  NInt l, NInt r) -> NInt $ l * r
           (NDiv,   NInt l, NInt r) -> NInt $ l `div` r
           _ -> error $ "unsupported argument types for binary operator " ++ show op
         (Fix (NVStr ls), Fix (NVStr rs)) -> case op of
           NConcat -> pure $ Fix $ NVStr $ ls `mappend` rs
           _ -> error $ "unsupported argument types for binary operator " ++ show op
         (Fix (NVSet ls), Fix (NVSet rs)) -> case op of
           NUpdate -> pure $ Fix $ NVSet $ rs `Map.union` ls
           _ -> error $ "unsupported argument types for binary operator " ++ show op
         _ -> error $ "unsupported argument types for binary operator " ++ show op

    phi (NSelect aset attr alternative) = go where
      go = \env -> do
        aset' <- aset env
        ks    <- evalSelector True env attr
        case extract aset' ks of
         Just v  -> pure v
         Nothing -> case alternative of
           Just v  -> v env
           Nothing -> error "could not look up attribute in value"
      extract (Fix (NVSet s)) (k:ks) = case (Map.lookup k s) of
                                        Just v  -> extract v ks
                                        Nothing -> Nothing
      extract               _  (_:_) = Nothing
      extract               v     [] = Just v

    phi (NHasAttr aset attr) = \env -> aset env >>= \case
      Fix (NVSet s) -> evalSelector True env attr >>= \case
        [keyName] -> pure $ Fix $ NVConstant $ NBool $ keyName `Map.member` s
        _ -> error $ "attribute name argument to hasAttr is not a single-part name"
      _ -> error $ "argument to hasAttr has wrong type"

    phi (NList l) = \env ->
        Fix . NVList <$> mapM ($ env) l

    phi (NSet recBind binds) = \env -> case env of
      (Fix (NVSet env')) -> do
        rec
          mergedEnv <- pure $ case recBind of
            Rec    -> Fix $ NVSet $ evaledBinds `Map.union` env'
            NonRec -> env
          evaledBinds <- evalBinds True mergedEnv binds
        pure mergedEnv
      _ -> error "invalid evaluation environment"

    phi (NLet binds e) = \env -> case env of
      (Fix (NVSet env')) -> do
        rec
          mergedEnv   <- pure $ Fix $ NVSet $ evaledBinds `Map.union` env'
          evaledBinds <- evalBinds True mergedEnv binds
        e mergedEnv
      _ -> error "invalid evaluation environment"

    phi (NIf cond t f) = \env -> do
      (Fix cval) <- cond env
      case cval of
        NVConstant (NBool True) -> t env
        NVConstant (NBool False) -> f env
        _ -> error "condition must be a boolean"

    phi (NWith scope e) = \env -> case env of
      (Fix (NVSet env')) -> do
        s <- scope env
        case s of
          (Fix (NVSet scope')) -> e . Fix . NVSet $ Map.union scope' env'
          _ -> error "scope must be a set in with statement"
      _ -> error "invalid evaluation environment"

    phi (NAssert cond e) = \env -> do
      (Fix cond') <- cond env
      case cond' of
        (NVConstant (NBool True)) -> e env
        (NVConstant (NBool False)) -> error "assertion failed"
        _ -> error "assertion condition must be boolean"

    phi (NApp fun x) = \env -> do
        fun' <- fun env
        case fun' of
            Fix (NVFunction argset f) -> do
                arg <- x env
                let arg' = buildArgument argset arg
                f arg'
            _ -> error "Attempt to call non-function"

    phi (NAbs a b) = \env -> do
        -- jww (2014-06-28): arglists should not receive the current
        -- environment, but rather should recursively view their own arg
        -- set
        args <- traverse ($ env) a
        return $ Fix $ NVFunction args b

evalString :: Monad m
           => NValue m -> NString (NValue m -> m (NValue m)) -> m Text
evalString env (NString _ parts)
  = Text.concat <$> mapM (runAntiquoted return (fmap valueText . ($ env))) parts
evalString _env (NUri t) = return t

evalBinds :: Monad m => Bool -> NValue m -> [Binding (NValue m -> m (NValue m))] ->
  m (Map.Map Text (NValue m))
evalBinds allowDynamic env xs = buildResult <$> sequence (concatMap go xs) where
  buildResult :: [([Text], NValue m)] -> Map.Map Text (NValue m)
  buildResult = foldl' insert Map.empty . map (first reverse) where
    insert _ ([], _) = error "invalid selector with no components"
    insert m (p:ps, v) = modifyPath ps (insertIfNotMember p v) where
      alreadyDefinedErr = error $ "attribute " ++ attr ++ " already defined"
      attr = show $ Text.intercalate "." $ reverse (p:ps)

      modifyPath [] f = f m
      modifyPath (x:parts) f = modifyPath parts $ \m' -> case Map.lookup x m' of
        Nothing                -> Map.singleton x $ g Map.empty
        Just (Fix (NVSet m'')) -> Map.insert x (g m'') m'
        Just _                 -> alreadyDefinedErr
       where g = Fix . NVSet . f

      insertIfNotMember k x m'
        | Map.notMember k m' = Map.insert k x m'
        | otherwise = alreadyDefinedErr

  -- TODO: Inherit
  go (NamedVar x y) = [liftM2 (,) (evalSelector allowDynamic env x) (y env)]
  go _ = [] -- HACK! But who cares right now

<<<<<<< HEAD
  evalSelector :: Monad m => Bool -> NValue m -> NSelector (NValue m -> m (NValue m)) -> m [Text]
  evalSelector dyn e = mapM evalKeyName where
    evalKeyName (StaticKey k) = return k
    evalKeyName (DynamicKey k)
      | dyn       = runAntiquoted (evalString e) (fmap valueText . ($ e)) k
      | otherwise = error "dynamic attribute not allowed in this context"
=======
evalSelector :: Bool -> NValue -> NSelector (NValue -> IO NValue) -> IO [Text]
evalSelector dyn env = mapM evalKeyName where
  evalKeyName (StaticKey k) = return k
  evalKeyName (DynamicKey k)
    | dyn       = runAntiquoted (evalString env) (fmap valueText . ($ env)) k
    | otherwise = error "dynamic attribute not allowed in this context"
>>>>>>> 267c8cf9
<|MERGE_RESOLUTION|>--- conflicted
+++ resolved
@@ -6,6 +6,7 @@
 import           Control.Applicative
 import           Control.Arrow
 import           Control.Monad hiding (mapM, sequence)
+import           Control.Monad.Fix
 import           Data.Fix
 import           Data.Foldable (foldl')
 import qualified Data.Map as Map
@@ -30,7 +31,7 @@
         _               -> Left "Unexpected function environment"
       _ -> error "Can't yet handle variadic param sets"
 
-evalExpr :: Monad m => NExpr -> NValue m -> m (NValue m)
+evalExpr :: MonadFix m => NExpr -> NValue m -> m (NValue m)
 evalExpr = cata phi
   where
     phi (NSym var) = \env -> case env of
@@ -46,7 +47,7 @@
           (NNeg, NInt  i) -> NInt  (-i)
           (NNot, NBool b) -> NBool (not b)
           _               -> error $ "unsupported argument type for unary operator " ++ show op
-        _ -> error $ "argument to unary operator must evaluate to an atomic type"
+        _ -> error "argument to unary operator must evaluate to an atomic type"
       NBinary op larg rarg -> do
         lval <- larg env
         rval <- rarg env
@@ -75,7 +76,7 @@
          _ -> error $ "unsupported argument types for binary operator " ++ show op
 
     phi (NSelect aset attr alternative) = go where
-      go = \env -> do
+      go env = do
         aset' <- aset env
         ks    <- evalSelector True env attr
         case extract aset' ks of
@@ -83,7 +84,7 @@
          Nothing -> case alternative of
            Just v  -> v env
            Nothing -> error "could not look up attribute in value"
-      extract (Fix (NVSet s)) (k:ks) = case (Map.lookup k s) of
+      extract (Fix (NVSet s)) (k:ks) = case Map.lookup k s of
                                         Just v  -> extract v ks
                                         Nothing -> Nothing
       extract               _  (_:_) = Nothing
@@ -92,8 +93,8 @@
     phi (NHasAttr aset attr) = \env -> aset env >>= \case
       Fix (NVSet s) -> evalSelector True env attr >>= \case
         [keyName] -> pure $ Fix $ NVConstant $ NBool $ keyName `Map.member` s
-        _ -> error $ "attribute name argument to hasAttr is not a single-part name"
-      _ -> error $ "argument to hasAttr has wrong type"
+        _ -> error "attribute name argument to hasAttr is not a single-part name"
+      _ -> error "argument to hasAttr has wrong type"
 
     phi (NList l) = \env ->
         Fix . NVList <$> mapM ($ env) l
@@ -185,18 +186,9 @@
   go (NamedVar x y) = [liftM2 (,) (evalSelector allowDynamic env x) (y env)]
   go _ = [] -- HACK! But who cares right now
 
-<<<<<<< HEAD
-  evalSelector :: Monad m => Bool -> NValue m -> NSelector (NValue m -> m (NValue m)) -> m [Text]
-  evalSelector dyn e = mapM evalKeyName where
-    evalKeyName (StaticKey k) = return k
-    evalKeyName (DynamicKey k)
-      | dyn       = runAntiquoted (evalString e) (fmap valueText . ($ e)) k
-      | otherwise = error "dynamic attribute not allowed in this context"
-=======
-evalSelector :: Bool -> NValue -> NSelector (NValue -> IO NValue) -> IO [Text]
+evalSelector :: Monad m => Bool -> NValue m -> NSelector (NValue m -> m (NValue m)) -> m [Text]
 evalSelector dyn env = mapM evalKeyName where
   evalKeyName (StaticKey k) = return k
   evalKeyName (DynamicKey k)
     | dyn       = runAntiquoted (evalString env) (fmap valueText . ($ env)) k
-    | otherwise = error "dynamic attribute not allowed in this context"
->>>>>>> 267c8cf9
+    | otherwise = error "dynamic attribute not allowed in this context"